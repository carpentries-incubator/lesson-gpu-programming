--- conflicted
+++ resolved
@@ -70,23 +70,15 @@
 The result of this should be four times the content of `primary_unit`.
 
 The computation we want to perform on this image is a convolution, both on the host and device and compare the results and execution times.
-<<<<<<< HEAD
 
 The Convolution Operation takes an input image and a feature detector(i.e, filter). The feature detector is placed on the input image and dot product of the feature detector and the overlapping image is calculated.
 
 The filter is then slid across the image mapping it into a resultant output image.i.e, the output of the convolution Operation
 
-![Convolution Operation](https://upload.wikimedia.org/wikipedia/commons/1/19/2D_Convolution_Animation.gif)
-
-<a href="https://commons.wikimedia.org/wiki/File:2D_Convolution_Animation.gif">Michael Plotke</a>, <a href="https://creativecommons.org/licenses/by-sa/3.0">CC BY-SA 3.0</a>, via Wikimedia Commons
-=======
-**TODO** explain in simple language what a convolution is and what it does.
-
 An example of convolution can be seen in the figure below (illustration by Michael Plotke, CC BY-SA 3.0, via Wikimedia Commons).
 
 ![Example of convolution](../fig/2D_Convolution_Animation.gif)
 
->>>>>>> 585ca15a
 To do so, we need to convolve the input with some blurring function.
 We will use a Gaussian, because it is very common.
 
